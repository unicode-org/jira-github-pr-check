// © 2016 and later: Unicode, Inc. and others.
// License & terms of use: http://www.unicode.org/copyright.html#License

"use strict";

const bodyParser = require("body-parser");
const cookieSession = require("cookie-session");
const crypto = require("crypto");
const express = require("express");
const morgan = require("morgan");

const github = require("./src/github-status");
const jira = require("./src/jira-status");
const githubUser = require("./src/github-user");

const JIRA_COMMIT_PATTERN = /^([A-Z]+-\d+)\u0020\w/;
const PR_BODY_VAR_PATTERN = /^([A-Z_]+)=(.*?)(\s*#.*)?$/gm;

function parseMessage(message) {
	const match = JIRA_COMMIT_PATTERN.exec(message);
	if (!match) {
		return null;
	}
	return match[1];
}

function parsePullRequestFlags(body) {
	PR_BODY_VAR_PATTERN.lastIndex = 0; // reset /g regex
	let prFlags = {};
	let match;
	// eslint-disable-next-line no-cond-assign
	while (match = PR_BODY_VAR_PATTERN.exec(body)) {
		let value = match[2];
		if (value === "true") {
			value = true;
		} else if (value === "false") {
			value = false;
		} else if (!isNaN(parseFloat(value))) {
			value = parseFloat(value);
		}
		prFlags[match[1]] = value;
	}
	return prFlags;
}

function makeViewUrl(endpoint, params) {
	return `${process.env.URL_PREFIX}/${endpoint}/${params.owner}/${params.repo}/${params.pull_number}`;
}

async function getJiraInfo(pullRequest) {
	const prFlags = parsePullRequestFlags(pullRequest.body);
	const issueKey = parseMessage(pullRequest.title);
	if (!issueKey) {
		return {
			issueKey: null,
			prFlags,
			pass: false,
			description: "Pull request title must start with a Jira ticket ID"
		};
	}

	// Load additional data from Jira and GitHub
	const [jiraIssue, commits] = await Promise.all([
		jira.getStatus(issueKey),
		github.getCommits({
			owner: pullRequest.base.repo.owner.login,
			repo: pullRequest.base.repo.name,
			pull_number: pullRequest.number
		})
	]);
	const jiraStatus = jiraIssue && jiraIssue.fields.status.name;
	const jiraSummary = jiraIssue && jiraIssue.fields.summary;
	const numCommits = commits.length;
	const isMaintMerge = (pullRequest.base.ref === "master"
		&& pullRequest.head.ref.match(/^maint\//)
		&& pullRequest.base.repo.full_name == pullRequest.head.repo.full_name);
	let jiraApprovedStatuses = process.env.JIRA_APPROVED_STATUSES || "Accepted, Reviewing, Review Feedback"
	const jiraApprovedStatusesArray = jiraApprovedStatuses.split(",").map(status => status.trim())

	// Check Jira ticket for validity
	if (!jiraApprovedStatuses.includes(jiraStatus) && process.env.JIRA_STATUS_CHECK === "TRUE") {
		return {
			issueKey,
			jiraStatus,
			numCommits,
			isMaintMerge,
			prFlags,
			pass: false,
			description: jiraStatus === null ?
				"Jira ticket " + issueKey + " not found" :
				"Jira ticket " + issueKey + " is not accepted; it has status " + jiraStatus
		};
	}

	// Check for consistency with the commit messages
	if(process.env.SEARCH_JIRA_ISSUE_IN_COMMIT === "TRUE") {
		for (const commitInfo of commits) {
			const commitIssueKey = parseMessage(commitInfo.commit.message);
			if (commitIssueKey === null) {
				return {
					issueKey,
					jiraStatus,
					numCommits,
					isMaintMerge,
					prFlags,
					pass: false,
					description: "Commit message for " + commitInfo.sha.substr(0, 7) + " fails validation",
					badCommit: commitInfo
				};
			} else if (commitIssueKey !== issueKey && !prFlags["DISABLE_JIRA_ISSUE_MATCH"] && !isMaintMerge) {
				return {
					issueKey,
					jiraStatus,
					numCommits,
					isMaintMerge,
					prFlags,
					pass: false,
					description: "Commit " + commitInfo.sha.substr(0, 7) + " is for " + commitIssueKey + ", but the PR is for " + issueKey,
					extendedDescription: "Please fix your commit message to have the same ticket number as the pull request. If the inconsistency is intentional, you can disable this warning with DISABLE_JIRA_ISSUE_MATCH=true in the PR description.",
					badCommit: commitInfo
				};
			}
		}
	}


	// Since we can't easily check more than 100 commits, reject PRs with more than 100 commits
	if (commits.length === 100) {
		return {
			issueKey,
			jiraStatus,
			numCommits,
			isMaintMerge,
			prFlags,
			pass: false,
			description: "PR has more than 100 commits; please rebase and squash"
		};
	}

	// All checks passed
	return {
		issueKey,
		jiraStatus,
		numCommits,
		isMaintMerge,
		prFlags,
		pass: true,
		description: issueKey + " \u201C" + jiraSummary + "\u201D"
	};
}

async function checkForcePush({ before, after }, pullRequest) {
	const owner = pullRequest.base.repo.owner.login;
	const repo = pullRequest.base.repo.name;
	// Check to see if this was a force push
	const compRes = await github.getCommitDiff({ owner, repo, base: before, head: after });
	if (compRes.status !== "diverged") {
		// Not a force push
		console.log("Push to branch status:", compRes.status);
		return;
	}
	const base = pullRequest.base.sha;
	const pull_number = pullRequest.number;
	const [ beforeRes, afterRes ] = await Promise.all([
		github.getCommitDiff({ owner, repo, base, head: before }),
		github.getCommitDiff({ owner, repo, base, head: after })
	]);
	const compareFilename = (a, b) => {
		if (!a.filename) return 1;
		if (!b.filename) return -1;
		return a.filename.localeCompare(b.filename);
	};
	const beforeFiles = beforeRes.files.slice().sort(compareFilename);
	const afterFiles = afterRes.files.slice().sort(compareFilename);
	const errors = [];
	for (let i=0, j=0; i < beforeFiles.length || j < afterFiles.length; i++, j++) {
		let file1 = beforeFiles[i] || {};
		let file2 = afterFiles[j] || {};
		if (file1.filename === file2.filename && file1.sha === file2.sha) {
			continue;
		}
		if (file1.filename === file2.filename) {
			errors.push(file1.filename + " is different");
			continue;
		}
		if (compareFilename(file1, file2) < 0) {
			// file1 is earlier
			errors.push(file1.filename + " is no longer changed in the branch");
			j--; // re-evaluate file2
		} else {
			// file2 is earlier
			errors.push(file2.filename + " is now changed in the branch");
			i--; // re-evaluate file1
		}
	}
	let body;
	if (errors.length) {
		body = "Notice: the branch changed across the force-push!\n\n";
		errors.forEach((error) => {
			body += "- " + error + "\n";
		});
		const humanDiffUrl = `https://github.com/${owner}/${repo}/compare/${owner}:${before.substr(0, 7)}..${owner}:${after.substr(0, 7)}`;
		body += "\n[View Diff Across Force-Push](" + humanDiffUrl + ")";
		console.log(`Force-Push has diffs: ${owner}/${repo} ${before} ${after}`);
	} else {
		body = "Hooray! The files in the branch are the same across the force-push. 😃";
		console.log(`Force-Push has no file diffs: ${owner}/${repo} ${before} ${after}`);
	}
	body += "\n\n~ Your Friendly Jira-GitHub PR Checker Bot";
	return github.postComment({ owner, repo, issue_number: pull_number, body });
}

const DO_NOT_TOUCH_REPOS = (process.env.DO_NOT_TOUCH_REPOS || "").split(",");

async function touch(pullRequest, jiraInfo) {
	const owner = pullRequest.base.repo.owner.login;
	const repo = pullRequest.base.repo.name;
	if (DO_NOT_TOUCH_REPOS.indexOf(owner + "/" + repo) !== -1) {
		console.log("Not touching: repo is " + owner + "/" + repo);
		return;
	}
	const pull_number = pullRequest.number;
	const state = pullRequest.state;
	if (state !== "open") {
		console.log("Not touching: PR is " + state + ": " + pull_number);
		return;
	}
	const url = makeViewUrl("info", { owner, repo, pull_number });
	const multiCommitPass = jiraInfo.numCommits === 1
		|| (jiraInfo.numCommits > 1 && (jiraInfo.isMaintMerge || jiraInfo.prFlags["ALLOW_MANY_COMMITS"]));
	const multiCommitMessage = (jiraInfo.numCommits === 0) ? "No commits found on PR" : (jiraInfo.numCommits === 1) ? "This PR includes exactly 1 commit!" : "This PR has " + jiraInfo.numCommits + " commits" + (multiCommitPass ? "" : "; consider squashing:");
	const promises = [
		github.createStatus("jira-ticket", pullRequest, jiraInfo.pass, url, jiraInfo.description),
<<<<<<< HEAD
=======
		github.createStatus("single-commit", pullRequest, multiCommitPass, url, multiCommitMessage)
>>>>>>> f1863dbe
	];

	if (!(process.env.ALLOW_MANY_COMMITS === "TRUE")) {
		promises.push(github.createStatus("single-commit", pullRequest, multiCommitPass, undefined, multiCommitMessage))
	}

	if (jiraInfo.isMaintMerge) {
		promises.push(github.createStatus("maint-merge", pullRequest, false, undefined, "Reminder: use a MERGE COMMIT and new ticket in the message."));
	}
	return Promise.all(promises);
}

async function squash(req) {
	const pullRequest = await github.getPullRequest(req.body);
	const owner = pullRequest.head.repo.owner.login;
	const repo = pullRequest.head.repo.name;
	const ref = "heads/" + pullRequest.head.ref;
	const parentSha = pullRequest.base.sha;
	const headSha = pullRequest.head.sha;
	const message = req.body.title + "\n\n" + req.body.description;
	const githubToken = req.session["gh_user"];
	if (!githubToken) {
		console.error("Null github token!");
		return;
	}
	const commitData = await github.writeSquashCommit(githubToken, {
		owner,
		repo,
		parentSha,
		headSha,
		message
	});
	await github.writeBranch(githubToken, {
		owner,
		repo,
		ref,
		sha: commitData.sha,
		force: true
	});
}

const COOKIE_SECRET = process.env.COOKIE_SECRET || Math.random().toString(36).substr(2, 15);

const app = express()
	.use(bodyParser.json({
		verify: (req, res, body /*, encoding*/) => {
			// Compute and save the hash of the raw body
			const key = process.env.GITHUB_WEBHOOK_SECRET;
			if (key) {
				const hash = crypto.createHmac("sha1", key);
				hash.update(body);
				req.bodyDigest = hash.digest("hex");
			}
		}
	}))
	.use(bodyParser.urlencoded({ extended: false }))
	.use(cookieSession({ secret: COOKIE_SECRET }))
	.use(morgan("tiny"))
	.get("/info/:owner/:repo/:pull_number", async (req, res) => {
		try {
			const pullRequest = await github.getPullRequest(req.params);
			const jiraInfo = await getJiraInfo(pullRequest);
			return res.render("info.ejs", {
				params: req.params,
				pullRequest,
				jiraInfo,
				jiraUrl: jiraInfo.issueKey ? jira.getUrl(jiraInfo.issueKey) : undefined,
				badCommit: jiraInfo.badCommit,
				checkerGithubUrl: require("./package.json").repository.url,
				instructionsUrl: process.env.INSTRUCTIONS_URL,
				squashUrl: makeViewUrl("squash", req.params),
			});
		} catch (err) {
			if (err.code) {
				return res.sendStatus(err.code);
			} else {
				console.error(err);
				return res.sendStatus(500);
			}
		}
	})
	.post("/touch/:owner/:repo/:pull_number", async (req, res) => {
		try {
			const pullRequest = await github.getPullRequest(req.params);
			const jiraInfo = await getJiraInfo(pullRequest);
			await touch(pullRequest, jiraInfo);
			return res.sendStatus(204);
		} catch (err) {
			if (err.code) {
				return res.sendStatus(err.code);
			} else {
				console.error(err);
				return res.sendStatus(500);
			}
		}
	})
	.get("/squash/:owner/:repo/:pull_number", async (req, res) => {
		if (!req.session["gh_user"]) {
			// Authorize GitHub first
			const { url, state } = githubUser.createGithubLoginUrl();
			req.session["gh_state"] = state;
			req.session["redirect"] = process.env.URL_PREFIX + req.originalUrl;
			return res.redirect(url);
		}
		try {
			// Continue to Squash UI
			const pullRequest = await github.getPullRequest(req.params);
			const jiraInfo = await getJiraInfo(pullRequest);
			return res.render("squash.ejs", {
				params: req.params,
				pullRequest,
				jiraInfo,
				checkerGithubUrl: require("./package.json").repository.url,
				errorCode: req.query.code,
			});
		} catch (err) {
			console.error(err);
			if (err.code) {
				return res.sendStatus(err.code);
			} else {
				return res.sendStatus(500);
			}
		}
	})
	.get("/github-auth", async (req, res) => {
		if (req.query.state !== req.session["gh_state"]) {
			// Unexpected state
			return res.sendStatus(400);
		}
		try {
			// Exchange code for an OAuth token
			const redirectTo = req.session["redirect"];
			const token = await githubUser.getToken(req.query);
			req.session["gh_user"] = token;
			delete req.session["gh_state"];
			delete req.session["redirect"];
			return res.redirect(redirectTo);
		} catch (err) {
			console.error(err);
			if (err.code) {
				return res.sendStatus(err.code);
			} else {
				return res.sendStatus(500);
			}
		}
	})
	.post("/do-squash", async (req, res) => {
		if (!req.session["gh_user"]) {
			// Unexpected state
			return res.sendStatus(400);
		}
		try {
			if (!req.body.confirm) {
				return res.status(422).send("Please check the confirmation box!");
			}
			await squash(req);
			return res.redirect(makeViewUrl("info", req.body));
		} catch (err) {
			if (err.code) {
				// If this failed gracefully, send the user to the GitHub login flow. The token could be expired or deactivated or have the wrong scopes.
				delete req.session["gh_user"];
				return res.redirect(makeViewUrl("squash", req.body) + "?code=" + err.code);
			} else {
				return res.sendStatus(500);
			}
		}
	})
	.post("/hook", async (req, res) => {
		if (req.bodyDigest) {
			const expectedSignature = "sha1=" + req.bodyDigest;
			const actualSignature = req.get("X-Hub-Signature");
			if (expectedSignature !== actualSignature) {
				console.log("Notice: Ignoring webhook request with bad signature: expected " + expectedSignature + "; got " + actualSignature);
				return res.sendStatus(403);
			}
		}
		try {
			const pullRequest = req.body.pull_request;
			// Check for push event
			if (req.body.action === "synchronize") {
				await checkForcePush(req.body, pullRequest);
			}
			const jiraInfo = await getJiraInfo(pullRequest);
			await touch(pullRequest, jiraInfo);
			return res.sendStatus(204);
		} catch (err) {
			console.error("Error when processing request:", err);
			if (err.status) {
				return res.sendStatus(err.status);
			} else {
				return res.sendStatus(500);
			}
		}
	});

module.exports = {
	app: (req, res) => {
		return app(req, res);
	},
	getJiraInfo,
	touch
};<|MERGE_RESOLUTION|>--- conflicted
+++ resolved
@@ -231,10 +231,6 @@
 	const multiCommitMessage = (jiraInfo.numCommits === 0) ? "No commits found on PR" : (jiraInfo.numCommits === 1) ? "This PR includes exactly 1 commit!" : "This PR has " + jiraInfo.numCommits + " commits" + (multiCommitPass ? "" : "; consider squashing:");
 	const promises = [
 		github.createStatus("jira-ticket", pullRequest, jiraInfo.pass, url, jiraInfo.description),
-<<<<<<< HEAD
-=======
-		github.createStatus("single-commit", pullRequest, multiCommitPass, url, multiCommitMessage)
->>>>>>> f1863dbe
 	];
 
 	if (!(process.env.ALLOW_MANY_COMMITS === "TRUE")) {
